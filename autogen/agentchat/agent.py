--- conflicted
+++ resolved
@@ -6,11 +6,9 @@
 # SPDX-License-Identifier: MIT
 from typing import Any, Optional, Protocol, Union, runtime_checkable
 
-<<<<<<< HEAD
+from ..doc_utils import export_module
+
 __all__ = ["Agent", "LLMAgent"]
-=======
-from ..doc_utils import export_module
->>>>>>> cd6de332
 
 
 @runtime_checkable
@@ -135,6 +133,7 @@
 
 
 @runtime_checkable
+@export_module("autogen")
 class LLMAgent(Agent, Protocol):
     """(In preview) A protocol for an LLM agent."""
 
