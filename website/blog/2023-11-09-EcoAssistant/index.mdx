---
title: EcoAssistant - Using LLM Assistants More Accurately and Affordably
authors: jieyuz2
tags: [LLM, RAG, cost-effectiveness]
---

<<<<<<< HEAD
<div class="blog-authors">
  <p class="authors">Author:</p>
  <CardGroup cols={2}>
    <Card href="https://jieyuz2.github.io/">
        <div class="col card">
          <div class="img-placeholder">
            <img noZoom src="https://github.com/jieyuz2.png" />
          </div>
          <div>
            <p class="name">Jieyu Zhang</p>
            <p>PhD student at University of Washington</p>
          </div>
        </div>
    </Card>
  </CardGroup>
</div>

![system](img/system.png)
=======
![system](img/system.webp)
>>>>>>> 6d888b2e

**TL;DR:**
* Introducing the **EcoAssistant**, which is designed to solve user queries more accurately and affordably.
* We show how to let the LLM assistant agent leverage external API to solve user query.
* We show how to reduce the cost of using GPT models via **Assistant Hierarchy**.
* We show how to leverage the idea of Retrieval-augmented Generation (RAG) to improve the success rate via **Solution Demonstration**.


## EcoAssistant

In this blog, we introduce the **EcoAssistant**, a system built upon AutoGen with the goal of solving user queries more accurately and affordably.

### Problem setup

Recently, users have been using conversational LLMs such as ChatGPT for various queries.
Reports indicate that 23% of ChatGPT user queries are for knowledge extraction purposes.
Many of these queries require knowledge that is external to the information stored within any pre-trained large language models (LLMs).
These tasks can only be completed by generating code to fetch necessary information via external APIs that contain the requested information.
In the table below, we show three types of user queries that we aim to address in this work.

| Dataset | API | Example query |
|-------------|----------|----------|
| Places| [Google Places](https://developers.google.com/maps/documentation/places/web-service/overview) | I’m looking for a 24-hour pharmacy in Montreal, can you find one for me? |
| Weather | [Weather API](https://www.weatherapi.com) | What is the current cloud coverage in Mumbai, India? |
| Stock | [Alpha Vantage Stock API](https://www.alphavantage.co/documentation/) | Can you give me the opening price of Microsoft for the month of January 2023? |


### Leveraging external APIs

To address these queries, we first build a **two-agent system** based on AutoGen,
where the first agent is a **LLM assistant agent** (`AssistantAgent` in AutoGen) that is responsible for proposing and refining the code and
the second agent is a **code executor agent** (`UserProxyAgent` in AutoGen) that would extract the generated code and execute it, forwarding the output back to the LLM assistant agent.
A visualization of the two-agent system is shown below.

![chat](img/chat.webp)

To instruct the assistant agent to leverage external APIs, we only need to add the API name/key dictionary at the beginning of the initial message.
The template is shown below, where the red part is the information of APIs and black part is user query.

![template](img/template.png)

Importantly, we don't want to reveal our real API key to the assistant agent for safety concerns.
Therefore, we use a **fake API key** to replace the real API key in the initial message.
In particular, we generate a random token (e.g., `181dbb37`) for each API key and replace the real API key with the token in the initial message.
Then, when the code executor execute the code, the fake API key would be automatically replaced by the real API key.


### Solution Demonstration
In most practical scenarios, queries from users would appear sequentially over time.
Our **EcoAssistant** leverages past success to help the LLM assistants address future queries via **Solution Demonstration**.
Specifically, whenever a query is deemed successfully resolved by user feedback, we capture and store the query and the final generated code snippet.
These query-code pairs are saved in a specialized vector database. When new queries appear, **EcoAssistant** retrieves the most similar query from the database, which is then appended with the associated code to the initial prompt for the new query, serving as a demonstration.
The new template of initial message is shown below, where the blue part corresponds to the solution demonstration.

![template](img/template-demo.png)

We found that this utilization of past successful query-code pairs improves the query resolution process with fewer iterations and enhances the system's performance.


### Assistant Hierarchy
LLMs usually have different prices and performance, for example, GPT-3.5-turbo is much cheaper than GPT-4 but also less accurate.
Thus, we propose the **Assistant Hierarchy** to reduce the cost of using LLMs.
The core idea is that we use the cheaper LLMs first and only use the more expensive LLMs when necessary.
By this way, we are able to reduce the reliance on expensive LLMs and thus reduce the cost.
In particular, given multiple LLMs, we initiate one assistant agent for each and start the conversation with the most cost-effective LLM assistant.
If the conversation between the current LLM assistant and the code executor concludes without successfully resolving the query, **EcoAssistant** would then restart the conversation with the next more expensive LLM assistant in the hierarchy.
We found that this strategy significantly reduces costs while still effectively addressing queries.

### A Synergistic Effect
We found that the **Assistant Hierarchy** and **Solution Demonstration** of **EcoAssistant** have a synergistic effect.
Because the query-code database is shared by all LLM assistants, even without specialized design,
the solution from more powerful LLM assistant (e.g., GPT-4) could be later retrieved to guide weaker LLM assistant (e.g., GPT-3.5-turbo).
Such a synergistic effect further improves the performance and reduces the cost of **EcoAssistant**.

### Experimental Results

We evaluate **EcoAssistant** on three datasets: Places, Weather, and Stock. When comparing it with a single GPT-4 assistant, we found that **EcoAssistant** achieves a higher success rate with a lower cost as shown in the figure below.
For more details about the experimental results and other experiments, please refer to our [paper](https://arxiv.org/abs/2310.03046).

![exp](img/results.png)

## Further reading

Please refer to our [paper](https://arxiv.org/abs/2310.03046) and [codebase](https://github.com/JieyuZ2/EcoAssistant) for more details about **EcoAssistant**.

If you find this blog useful, please consider citing:

```bibtex
@article{zhang2023ecoassistant,
  title={EcoAssistant: Using LLM Assistant More Affordably and Accurately},
  author={Zhang, Jieyu and Krishna, Ranjay and Awadallah, Ahmed H and Wang, Chi},
  journal={arXiv preprint arXiv:2310.03046},
  year={2023}
}
```<|MERGE_RESOLUTION|>--- conflicted
+++ resolved
@@ -4,7 +4,6 @@
 tags: [LLM, RAG, cost-effectiveness]
 ---
 
-<<<<<<< HEAD
 <div class="blog-authors">
   <p class="authors">Author:</p>
   <CardGroup cols={2}>
@@ -22,10 +21,7 @@
   </CardGroup>
 </div>
 
-![system](img/system.png)
-=======
 ![system](img/system.webp)
->>>>>>> 6d888b2e
 
 **TL;DR:**
 * Introducing the **EcoAssistant**, which is designed to solve user queries more accurately and affordably.
